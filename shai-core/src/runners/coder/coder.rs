--- conflicted
+++ resolved
@@ -116,11 +116,7 @@
                 .map_err(|e| AgentError::LlmError(e.to_string()))?;
 
         // Extract token usage information
-<<<<<<< HEAD
-        let (input_tokens, output_tokens) = if let Some(usage) = &brain_decision.usage {
-=======
         let token_usage = if let Some(usage) = &brain_decision.usage {
->>>>>>> 66d3fb88
             let input = usage.prompt_tokens.unwrap_or(0);
             let output = usage.completion_tokens.unwrap_or(0);
             debug!(target: "brain::coder::tokens",
@@ -129,41 +125,15 @@
                 total_tokens = usage.total_tokens,
                 "Token usage for LLM call"
             );
-<<<<<<< HEAD
-
-            // Update context compressor with token usage
-            if let Some(compressor) = &mut self.context_compressor {
-                compressor.update_token_count(input, output);
-                if compressor.is_near_limit() {
-                    debug!(target: "brain::coder::context",
-                        current_tokens = compressor.get_current_tokens(),
-                        max_tokens = compressor.get_max_tokens(),
-                        "Approaching context limit"
-                    );
-                }
-            }
-
-            (input, output)
-        } else {
-            (0, 0)
-=======
             Some((input, output))
         } else {
             None
->>>>>>> 66d3fb88
         };
 
         // stop here if there's no other tool calls
         let message = brain_decision.choices.into_iter().next().unwrap().message;
         if let ChatMessage::Assistant { reasoning_content, content, tool_calls, .. } = &message {
             if tool_calls.as_ref().map_or(true, |calls| calls.is_empty()) {
-<<<<<<< HEAD
-                return Ok(ThinkerDecision::agent_pause_with_tokens(message, input_tokens, output_tokens));
-            }
-        }
-
-        Ok(ThinkerDecision::agent_continue_with_tokens(message, input_tokens, output_tokens))
-=======
                 return Ok(match token_usage {
                     Some((input_tokens, output_tokens)) => ThinkerDecision::agent_pause_with_tokens(message, input_tokens, output_tokens),
                     None => ThinkerDecision::agent_pause(message),
@@ -174,7 +144,6 @@
             Some((input_tokens, output_tokens)) => ThinkerDecision::agent_continue_with_tokens(message, input_tokens, output_tokens),
             None => ThinkerDecision::agent_continue(message),
         })
->>>>>>> 66d3fb88
     }
 }
 
