--- conflicted
+++ resolved
@@ -33,33 +33,6 @@
             _ => None
         }
     }
-
-    fn process_usage_information(&self, mut response: ChatCompletionResponse) -> ChatCompletionResponse {
-        // Convert response to JSON to extract usage information
-        if let Ok(response_json) = serde_json::to_value(&response) {
-            if let Some(usage_obj) = response_json.get("usage") {
-                let input_tokens = usage_obj.get("prompt_tokens")
-                    .or_else(|| usage_obj.get("input_tokens"))
-                    .and_then(|v| v.as_u64())
-                    .unwrap_or(0) as u32;
-
-                let output_tokens = usage_obj.get("completion_tokens")
-                    .or_else(|| usage_obj.get("output_tokens"))
-                    .and_then(|v| v.as_u64())
-                    .unwrap_or(0) as u32;
-
-                // Update usage with properly extracted token counts
-                response.usage = Some(Usage {
-                    prompt_tokens: Some(input_tokens),
-                    completion_tokens: Some(output_tokens),
-                    total_tokens: input_tokens + output_tokens,
-                    prompt_tokens_details: None,
-                    completion_tokens_details: None,
-                });
-            }
-        }
-        response
-    }
 }
 
 #[async_trait]
@@ -74,10 +47,6 @@
         let mut response = self.client.chat().create(request).await
             .map_err(|e| Box::new(e) as LlmError)?;
 
-<<<<<<< HEAD
-        response = self.process_usage_information(response);
-=======
->>>>>>> 66d3fb88
         Ok(response)
     }
 
